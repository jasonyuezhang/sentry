{% extends "sentry/projects/manage.html" %}

{% load i18n %}
{% load sentry_helpers %}
{% load sentry_plugins %}

{% block title %}{% trans "Manage Integrations" %} | {{ block.super }}{% endblock %}

{% block inner %}
    <div class="page-header">
        <h2>{% trans "Manage Integrations" %}</h2>
    </div>
    <form method="POST">
        {% csrf_token %}
        <table class="table integrations">
            <thead>
                <tr>
                    <th>{% trans "Integration" %}</th>
                    <th style="width:100px;text-align:center;">{% trans "Version" %}</th>
                    <th style="width:100px;text-align:center;">{% trans "Enabled" %}</th>
                </tr>
            </thead>
            <tbody>
                {% for plugin, is_enabled in project|get_plugins_with_status %}
                    <tr>
                        <td>
<<<<<<< HEAD
                            <h4>{{ plugin.get_title }}</h4>
=======
                            {% if plugin.has_project_conf %}
                                <a href="{% url 'sentry-configure-project-plugin' project.organization.slug project.slug plugin.slug %}">{{ plugin.get_title }}</a>
                            {% else %}
                                {{ plugin.get_title }}
                            {% endif %}
                            <br />
>>>>>>> ec8e801d
                            <small>{% if plugin.author %}
                                By {% if plugin.author_url %}<a href="{{ plugin.author_url }}">{{ plugin.author }}</a>{% else %}{{ plugin.author }}{% endif %}
                            {% endif %}
                            {% if plugin.has_project_conf %} &middot; <a href="{% url 'sentry-configure-project-plugin' project.team.slug project.slug plugin.slug %}">Configure plugin</a>{% endif %}
                            </small>
                        </td>
                        <td style="text-align:center;">
                            {% if plugin.version %}{{ plugin.version }}{% else %}<em>{% trans "n/a" %}</em>{% endif %}
                        </td>
                        <td style="text-align:center;">
                            {% if plugin.can_disable and plugin.can_enable_for_projects %}
                                <input type="checkbox" name="plugin" value="{{ plugin.slug }}"{% if is_enabled %} checked="checked"{% endif %}/>
                            {% else %}
                                <em>{% trans "n/a" %}</em>
                            {% endif %}
                        </td>
                    </tr>
                {% endfor %}
            </tbody>
        </table>
        <div class="form-actions" style="border: 0">
            <input type="submit" class="btn btn-primary pull-right" value="Save Changes">
        </div>
    </form>
{% endblock %}<|MERGE_RESOLUTION|>--- conflicted
+++ resolved
@@ -24,20 +24,12 @@
                 {% for plugin, is_enabled in project|get_plugins_with_status %}
                     <tr>
                         <td>
-<<<<<<< HEAD
                             <h4>{{ plugin.get_title }}</h4>
-=======
-                            {% if plugin.has_project_conf %}
-                                <a href="{% url 'sentry-configure-project-plugin' project.organization.slug project.slug plugin.slug %}">{{ plugin.get_title }}</a>
-                            {% else %}
-                                {{ plugin.get_title }}
-                            {% endif %}
-                            <br />
->>>>>>> ec8e801d
+
                             <small>{% if plugin.author %}
                                 By {% if plugin.author_url %}<a href="{{ plugin.author_url }}">{{ plugin.author }}</a>{% else %}{{ plugin.author }}{% endif %}
                             {% endif %}
-                            {% if plugin.has_project_conf %} &middot; <a href="{% url 'sentry-configure-project-plugin' project.team.slug project.slug plugin.slug %}">Configure plugin</a>{% endif %}
+                            {% if plugin.has_project_conf %} &middot; <a href="{% url 'sentry-configure-project-plugin' project.organization.slug project.slug plugin.slug %}">Configure plugin</a>{% endif %}
                             </small>
                         </td>
                         <td style="text-align:center;">
