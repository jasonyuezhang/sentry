--- conflicted
+++ resolved
@@ -403,15 +403,12 @@
 
     span {
       background: @purple-light;
-<<<<<<< HEAD
-=======
       #gradient > .vertical(@purple-light, @purple);
 
       &.inactive {
         background: @gray-lightest;
         #gradient > .vertical(@gray-lightest, @gray-lightest);
       }
->>>>>>> ac96ebcc
     }
 
     &:hover span {
